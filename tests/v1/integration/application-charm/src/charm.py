#!/usr/bin/env python3
# Copyright 2022 Canonical Ltd.
# See LICENSE file for licensing details.

"""Application charm that connects to database charms.

This charm is meant to be used only for testing
of the libraries in this repository.
"""

import json
import logging
import socket
import subprocess
from pathlib import Path

import ops
from charms.operator_libs_linux.v2 import snap
from charms.tls_certificates_interface.v4.tls_certificates import (
    CertificateAvailableEvent,
    CertificateRequestAttributes,
    TLSCertificatesRequiresV4,
)
from etcd_requires import EtcdRequiresV1
from ops import Relation
from ops.charm import ActionEvent, CharmBase
from ops.main import main
from ops.model import ActiveStatus
from pydantic import Field
from tenacity import retry, stop_after_attempt, wait_fixed

from charms.data_platform_libs.v1.data_interfaces import (
    AuthenticationUpdatedEvent,
    ExtraSecretStr,
    KafkaRequestModel,
    KafkaResponseModel,
    RequirerCommonModel,
    RequirerDataContractV1,
    ResourceCreatedEvent,
    ResourceEndpointsChangedEvent,
    ResourceEntityCreatedEvent,
    ResourceProviderModel,
    ResourceRequirerEventHandler,
    StatusRaisedEvent,
    StatusResolvedEvent,
)

logger = logging.getLogger(__name__)

# Extra roles that this application needs when interacting with the database.
EXTRA_USER_ROLES = "SUPERUSER"
EXTRA_USER_ROLES_KAFKA = "producer,consumer"
EXTRA_USER_ROLES_OPENSEARCH = "admin,default"
CONSUMER_GROUP_PREFIX = "test-prefix"
BAD_URL = "http://badurl"
ETCD_SNAP_DIR = "/var/snap/charmed-etcd/common"
ETCD_SNAP_NAME = "charmed-etcd"


class ExtendedResponseModel(ResourceProviderModel):
    topsecret: ExtraSecretStr = Field(default=None)
    donttellanyone: ExtraSecretStr = Field(default=None)
    new_field: str | None = Field(default=None)
    new_field_req: str | None = Field(default=None)
    new_field2_req: str | None = Field(default=None)


class ExtendedRequirerCommonModel(RequirerCommonModel):
    new_field: str | None = Field(default=None)


class RefreshTLSCertificatesEvent(ops.EventBase):
    """Event for refreshing peer TLS certificates."""


def _on_etcd_endpoints_changed(
    event: ResourceEndpointsChangedEvent[ResourceProviderModel],
) -> None:
    """Handle etcd client relation data changed event."""
    response = event.response
    logger.info("Endpoints changed: %s", response.endpoints)
    if not response.endpoints:
        logger.error("No endpoints available")


def _on_etcd_client_created(event: ResourceCreatedEvent[ResourceProviderModel]) -> None:
    """Handle resource created event."""
    logger.info("Resource created")
    response = event.response
    if not response.tls_ca:
        logger.error("No server CA chain available")
        return
    if not response.username:
        logger.error("No username available")
        return
    Path(ETCD_SNAP_DIR).mkdir(exist_ok=True)
    Path(f"{ETCD_SNAP_DIR}/ca.pem").write_text(response.tls_ca)


class ApplicationCharm(CharmBase):
    """Application charm that connects to database charms."""

    refresh_tls_certificates_event = ops.EventSource(RefreshTLSCertificatesEvent)

    def __init__(self, *args):
        super().__init__(*args)

        # etcd snap for etcdctl usage
        self.etcd_snap = snap.SnapCache()[ETCD_SNAP_NAME]

        # Default charm events.
        self.framework.observe(self.on.start, self._on_start)
        self.framework.observe(self.on.install, self._on_install)
        self.framework.observe(self.on.get_plugin_status_action, self._on_get_plugin_status)

        # Events related to the first database that is requested
        # (these events are defined in the database requires charm library).
        database_name = f"{self.app.name.replace('-', '_')}_first_database_db"
        self.first_database = ResourceRequirerEventHandler(
            charm=self,
            relation_name="first-database-db",
            requests=[
                RequirerCommonModel(resource=database_name, extra_user_roles=EXTRA_USER_ROLES)
            ],
            response_model=ExtendedResponseModel,
        )
        self.first_database_roles = ResourceRequirerEventHandler(
            self,
            "first-database-roles",
            requests=[
                RequirerCommonModel(
                    resource=database_name, entity_type="USER", extra_user_roles=EXTRA_USER_ROLES
                )
            ],
            response_model=ExtendedResponseModel,
        )
        self.framework.observe(
            self.first_database.on.resource_created, self._on_first_database_created
        )
        self.framework.observe(
            self.first_database.on.endpoints_changed, self._on_first_database_endpoints_changed
        )
        self.framework.observe(
            self.first_database_roles.on.resource_entity_created,
            self._on_first_database_entity_created,
        )
        self.framework.observe(
            self.first_database.on.authentication_updated,
            self._on_first_database_auth_updated,
        )

        # Events related to the second database that is requested
        # (these events are defined in the database requires charm library).
        database_name = f"{self.app.name.replace('-', '_')}_second_database_db"

        # Keeping the charm backwards compatible, for upgrades testing
        self.second_database = ResourceRequirerEventHandler(
            charm=self,
            relation_name="second-database-db",
            requests=[
                ExtendedRequirerCommonModel(
                    resource=database_name,
                    extra_user_roles=EXTRA_USER_ROLES,
                    external_node_connectivity=True,
                )
            ],
            response_model=ExtendedResponseModel,
        )

        self.framework.observe(
            self.second_database.on.resource_created, self._on_second_database_created
        )
        self.framework.observe(
            self.second_database.on.endpoints_changed, self._on_second_database_endpoints_changed
        )

        # Multiple database clusters charm events (clusters/relations without alias).
        database_name = f"{self.app.name.replace('-', '_')}_multiple_database_clusters"
        self.database_clusters = ResourceRequirerEventHandler(
            charm=self,
            relation_name="multiple-database-clusters",
            requests=[
                RequirerCommonModel(resource=database_name, extra_user_roles=EXTRA_USER_ROLES)
            ],
            response_model=ResourceProviderModel,
        )
        self.framework.observe(
            self.database_clusters.on.resource_created, self._on_cluster_database_created
        )
        self.framework.observe(
            self.database_clusters.on.endpoints_changed,
            self._on_cluster_endpoints_changed,
        )

        # Multiple database clusters charm events (defined dynamically
        # in the database requires charm library, using the provided cluster/relation aliases).
        database_name = f"{self.app.name.replace('-', '_')}_aliased_multiple_database_clusters"
        cluster_aliases = ["cluster1", "cluster2"]  # Aliases for the multiple clusters/relations.
        self.aliased_database_clusters = ResourceRequirerEventHandler(
            charm=self,
            relation_name="aliased-multiple-database-clusters",
            requests=[
                RequirerCommonModel(resource=database_name, extra_user_roles=EXTRA_USER_ROLES)
            ],
            response_model=ResourceProviderModel,
            relation_aliases=cluster_aliases,
        )
        # Each database cluster will have its own events
        # with the name having the cluster/relation alias as the prefix.
        self.framework.observe(
            self.aliased_database_clusters.on.cluster1_resource_created,
            self._on_cluster1_database_created,
        )
        self.framework.observe(
            self.aliased_database_clusters.on.cluster1_endpoints_changed,
            self._on_cluster1_endpoints_changed,
        )
        self.framework.observe(
            self.aliased_database_clusters.on.cluster2_resource_created,
            self._on_cluster2_database_created,
        )
        self.framework.observe(
            self.aliased_database_clusters.on.cluster2_endpoints_changed,
            self._on_cluster2_endpoints_changed,
        )

        # Kafka events

        self.kafka = ResourceRequirerEventHandler(
            charm=self,
            relation_name="kafka-client-topic",
            requests=[
                KafkaRequestModel(
                    resource="test-topic",
                    extra_user_roles=EXTRA_USER_ROLES_KAFKA,
                    consumer_group_prefix=CONSUMER_GROUP_PREFIX,
                )
            ],
            response_model=KafkaResponseModel,
        )

        self.kafka_split_pattern = ResourceRequirerEventHandler(
            self,
            relation_name="kafka-split-pattern-client",
            requests=[
                KafkaRequestModel(
                    resource="test-topic-split-pattern",
                    extra_user_roles=EXTRA_USER_ROLES_KAFKA,
                    consumer_group_prefix=CONSUMER_GROUP_PREFIX,
                )
            ],
            response_model=KafkaResponseModel,
        )
        self.framework.observe(
            self.kafka_split_pattern.on.endpoints_changed,
            self._on_kafka_bootstrap_server_changed,
        )
        self.framework.observe(
            self.kafka_split_pattern.on.resource_created, self._on_kafka_topic_created
        )
        self.kafka_roles = ResourceRequirerEventHandler(
            charm=self,
            relation_name="kafka-client-roles",
            requests=[
                KafkaRequestModel(
                    resource="test-topic",
                    entity_type="USER",
                    extra_user_roles=EXTRA_USER_ROLES_KAFKA,
                    consumer_group_prefix=CONSUMER_GROUP_PREFIX,
                )
            ],
            response_model=KafkaResponseModel,
        )
        self.framework.observe(
            self.kafka_roles.on.resource_entity_created,
            self._on_kafka_entity_created,
        )

        self.framework.observe(
            self.kafka.on.endpoints_changed, self._on_kafka_bootstrap_server_changed
        )
        self.framework.observe(self.kafka.on.resource_created, self._on_kafka_topic_created)

        # Kafka Connect events

        self.connect_source = ResourceRequirerEventHandler(
            self,
            "connect-source",
            requests=[RequirerCommonModel(resource="http://10.10.10.10:8000")],
            response_model=ResourceProviderModel,
        )
        self.connect_sink = ResourceRequirerEventHandler(
            self,
            "connect-sink",
            requests=[RequirerCommonModel(resource=BAD_URL)],
            response_model=ResourceProviderModel,
        )

        self.framework.observe(
            self.connect_source.on.resource_created, self._on_connect_integration_created
        )

        self.framework.observe(
            self.connect_source.on.endpoints_changed,
            self._on_connect_endpoints_changed,
        )

        # OpenSearch events

        self.opensearch = ResourceRequirerEventHandler(
            charm=self,
            relation_name="opensearch-client-index",
            requests=[
                RequirerCommonModel(
                    resource="test-index", extra_user_roles=EXTRA_USER_ROLES_OPENSEARCH
                )
            ],
            response_model=ResourceProviderModel,
        )
        self.framework.observe(
            self.opensearch.on.resource_created, self._on_opensearch_index_created
        )

        self.framework.observe(
            self.opensearch.on.authentication_updated, self._on_opensearch_authentication_updated
        )

        self.opensearch_roles = ResourceRequirerEventHandler(
            charm=self,
            relation_name="opensearch-client-roles",
            requests=[
                RequirerCommonModel(
                    resource="test-index",
                    entity_type="USER",
                    extra_user_roles=EXTRA_USER_ROLES_OPENSEARCH,
                )
            ],
            response_model=ResourceProviderModel,
        )
        self.framework.observe(
            self.opensearch_roles.on.resource_entity_created,
            self._on_opensearch_entity_created,
        )

        # TLS certificates (required to test etcd client).

        self.certificates = TLSCertificatesRequiresV4(
            self,
            "certificates",
            certificate_requests=[
                CertificateRequestAttributes(
                    common_name=common_name,
                    sans_ip=frozenset({socket.gethostbyname(socket.gethostname())}),
                    sans_dns=frozenset({self.unit.name, socket.gethostname()}),
                )
                for common_name in self.common_names
            ],
            refresh_events=[self.refresh_tls_certificates_event],
        )

        self.framework.observe(
            self.certificates.on.certificate_available, self._on_certificate_available
        )

        # Etcd events

        self.etcd = EtcdRequiresV1(self)

        # actions

        self.framework.observe(self.on.reset_unit_status_action, self._on_reset_unit_status)
        self.framework.observe(self.on.set_mtls_cert_action, self._on_set_mtls_cert)
        self.framework.observe(self.on.update_mtls_certs_action, self._on_update_action)
        self.framework.observe(self.on.put_action, self._on_put_action)
        self.framework.observe(self.on.get_action, self._on_get_action)
        self.framework.observe(self.on.get_credentials_action, self._on_get_credentials_action)
        self.framework.observe(self.on.config_changed, self._on_config_changed)
        self.framework.observe(self.on.get_certificates_action, self._on_get_certificates_action)

        # Get/set/delete fields on second-database relations
        self.framework.observe(self.on.get_relation_field_action, self._on_get_relation_field)
        self.framework.observe(
            self.on.get_relation_self_side_field_action, self._on_get_relation_self_side_field
        )
        self.framework.observe(self.on.set_relation_field_action, self._on_set_relation_field)
        self.framework.observe(
            self.on.delete_relation_field_action, self._on_delete_relation_field
        )
        self._relation_endpoints: list[ResourceRequirerEventHandler] = [
            self.first_database,
            self.second_database,
            self.database_clusters,
            self.aliased_database_clusters,
            self.kafka,
            self.kafka_roles,
            self.connect_source,
            self.connect_sink,
            self.opensearch,
            self.opensearch_roles,
        ]

        self.framework.observe(self.first_database.on.status_raised, self._on_status_raised)
        self.framework.observe(self.first_database.on.status_resolved, self._on_status_resolved)

        self.framework.observe(self.on.update_status, self._on_update_status)

    def _on_update_status(self, event):
        logger.info("Update status")

    def _get_relation(self, relation_id: int) -> tuple[ResourceRequirerEventHandler, Relation]:
        """Retrieve a relation by ID, together with the corresponding endpoint object ('Requires')."""
        for source in self._relation_endpoints:
            for relation in source.relations:
                if relation.id == relation_id:
                    return (source, relation)
        raise ValueError(f"Invalid relation id {relation_id}")

    def _on_start(self, _) -> None:
        """Only sets an Active status."""
        self.unit.status = ActiveStatus()

    # Generic relation actions
    def _on_get_relation_field(self, event: ActionEvent):
        """Get requested relation field (OTHER side)."""
        source, relation = self._get_relation(event.params["relation_id"])
        value = None
        model = source.interface.build_model(relation.id, component=relation.app)
        for request in model.requests:
            value = getattr(request, event.params["field"].replace("-", "_"))
        event.set_results({"value": value if value else ""})

    def _on_get_relation_self_side_field(self, event: ActionEvent):
        """Get requested relation field (OTHER side)."""
        source, relation = self._get_relation(event.params["relation_id"])
        value = None
        model = source.interface.build_model(
            relation.id, model=RequirerDataContractV1[ExtendedRequirerCommonModel]
        )
        for request in model.requests:
            value = getattr(request, event.params["field"].replace("-", "_"))
        event.set_results({"value": value if value else ""})

    def _on_set_relation_field(self, event: ActionEvent):
        """Set requested relation field on self-side (that's the only one writeable)."""
        source, relation = self._get_relation(event.params["relation_id"])
        model = source.interface.build_model(
            relation.id, model=RequirerDataContractV1[ExtendedRequirerCommonModel]
        )
        for request in model.requests:
            setattr(request, event.params["field"].replace("-", "_"), event.params["value"])
        source.interface.write_model(relation.id, model)

    def _on_delete_relation_field(self, event: ActionEvent):
        """Delete requested relation field on self-side (that's the only one writeable)."""
        source, relation = self._get_relation(event.params["relation_id"])
        model = source.interface.build_model(
            relation.id, model=RequirerDataContractV1[ExtendedRequirerCommonModel]
        )
        for request in model.requests:
            setattr(request, event.params["field"].replace("-", "_"), None)
        source.interface.write_model(relation.id, model)

    # First database events observers.
    def _on_first_database_created(self, event: ResourceCreatedEvent) -> None:
        """Event triggered when a database was created for this application."""
        # Retrieve the credentials using the charm library.
        logger.info(
            f"first database credentials: {event.response.username} {event.response.password}"
        )
        self.unit.status = ActiveStatus("received database credentials of the first database")

    def _on_first_database_endpoints_changed(self, event: ResourceEndpointsChangedEvent) -> None:
        """Event triggered when the read/write endpoints of the database change."""
        logger.info(f"first database endpoints have been changed to: {event.response.endpoints}")

    def _on_first_database_entity_created(self, event: ResourceEntityCreatedEvent) -> None:
        """Event triggered when a database entity was created for this application."""
        # Retrieve the credentials using the charm library.
        logger.info(f"first database entity credentials: {event.response.entity_name}")
        self.unit.status = ActiveStatus("received entity credentials of the first database")

    def _on_first_database_auth_updated(self, event: AuthenticationUpdatedEvent) -> None:
        """Event triggered when a database entity was created for this application."""
        # Retrieve the credentials using the charm library.
        logger.info(f"first database tls credentials: {event.response.tls}")
        self.unit.status = ActiveStatus("first_database_authentication_updated")

    # Second database events observers.
    def _on_second_database_created(self, event: ResourceCreatedEvent) -> None:
        """Event triggered when a database was created for this application."""
        # Retrieve the credentials using the charm library.
        logger.info(
            f"second database credentials: {event.response.username} {event.response.password}"
        )
        self.unit.status = ActiveStatus("received database credentials of the second database")

    def _on_second_database_endpoints_changed(self, event: ResourceEndpointsChangedEvent) -> None:
        """Event triggered when the read/write endpoints of the database change."""
        logger.info(f"second database endpoints have been changed to: {event.response.endpoints}")

    # Multiple database clusters events observers.
    def _on_cluster_database_created(self, event: ResourceCreatedEvent) -> None:
        """Event triggered when a database was created for this application."""
        # Retrieve the credentials using the charm library.
        logger.info(
            f"cluster {event.relation.app.name} credentials: {event.response.username} {event.response.password}"
        )
        self.unit.status = ActiveStatus(
            f"received database credentials for cluster {event.relation.app.name}"
        )

    def _on_cluster_endpoints_changed(self, event: ResourceEndpointsChangedEvent) -> None:
        """Event triggered when the read/write endpoints of the database change."""
        logger.info(
            f"cluster {event.relation.app.name} endpoints have been changed to: {event.response.endpoints}"
        )

    # Multiple database clusters events observers (for aliased clusters/relations).
    def _on_cluster1_database_created(self, event: ResourceCreatedEvent) -> None:
        """Event triggered when a database was created for this application."""
        # Retrieve the credentials using the charm library.
        logger.info(f"cluster1 credentials: {event.response.username} {event.response.password}")
        self.unit.status = ActiveStatus("received database credentials for cluster1")

    def _on_cluster1_endpoints_changed(self, event: ResourceEndpointsChangedEvent) -> None:
        """Event triggered when the read/write endpoints of the database change."""
        logger.info(f"cluster1 endpoints have been changed to: {event.response.endpoints}")

    def _on_cluster2_database_created(self, event: ResourceCreatedEvent) -> None:
        """Event triggered when a database was created for this application."""
        # Retrieve the credentials using the charm library.
        logger.info(f"cluster2 credentials: {event.response.username} {event.response.password}")
        self.unit.status = ActiveStatus("received database credentials for cluster2")

    def _on_cluster2_endpoints_changed(self, event: ResourceEndpointsChangedEvent) -> None:
        """Event triggered when the read/write endpoints of the database change."""
        logger.info(f"cluster2 endpoints have been changed to: {event.response.endpoints}")

    def _on_get_plugin_status(self, event: ActionEvent) -> None:
        """Returns the PostgreSQL plugin status (enabled/disabled)."""
        plugin = event.params.get("plugin")
        if not plugin:
            event.fail("Please provide a plugin name")
            return

        plugin_status = (
            "enabled" if self.first_database.is_postgresql_plugin_enabled(plugin) else "disabled"
        )
        event.set_results({"plugin-status": plugin_status})

    def _on_kafka_bootstrap_server_changed(self, event: ResourceEndpointsChangedEvent):
        """Event triggered when a bootstrap server was changed for this application."""
        logger.info(
            f"On kafka boostrap-server changed: bootstrap-server: {event.response.endpoints}"
        )
        self.unit.status = ActiveStatus("kafka_bootstrap_server_changed")

    def _on_kafka_topic_created(self, _: ResourceCreatedEvent):
        """Event triggered when a topic was created for this application."""
        logger.info("On kafka topic created")
        self.unit.status = ActiveStatus("kafka_topic_created")

    def _on_kafka_entity_created(self, _: ResourceEntityCreatedEvent) -> None:
        """Event triggered when a topic entity was created for this application."""
        logger.info("On kafka entity created")
        self.unit.status = ActiveStatus("kafka_entity_created")

    def _on_connect_integration_created(self, _: ResourceCreatedEvent):
        """Event triggered when Kafka Connect integration credentials are created for this application."""
        self.unit.status = ActiveStatus("connect_integration_created")

    def _on_connect_endpoints_changed(self, _: ResourceEndpointsChangedEvent):
        """Event triggered when Kafka Connect REST endpoints change."""
        self.unit.status = ActiveStatus("connect_endpoints_changed")

    def _on_opensearch_index_created(self, _: ResourceCreatedEvent):
        """Event triggered when an index was created for this application."""
        logger.info("On opensearch index created event fired")
        self.unit.status = ActiveStatus("opensearch_index_created")

    def _on_opensearch_entity_created(self, _: ResourceEntityCreatedEvent):
        """Event triggered when an index entity was created for this application."""
        logger.info("On opensearch entity created event fired")
        self.unit.status = ActiveStatus("opensearch_entity_created")

    def _on_opensearch_authentication_updated(self, _: ResourceCreatedEvent):
        """Event triggered when an index was created for this application."""
        logger.info("On opensearch authentication_updated event fired")
        self.unit.status = ActiveStatus("opensearch_authentication_updated")

    def _on_reset_unit_status(self, _: ActionEvent):
        """Handle the reset of status message for the unit."""
        self.unit.status = ActiveStatus()

    def _on_set_mtls_cert(self, event: ActionEvent):
        """Sets the MTLS cert for the relation."""
        cmd = f'openssl req -new -newkey rsa:2048 -days 365 -nodes -subj "/CN={self.unit.name.replace("/", "-")}" -x509 -keyout client.key -out client.pem'
        subprocess.check_output(cmd, shell=True, universal_newlines=True)
        cert = open("./client.pem", "r").read()
        relation = self.model.get_relation("kafka-split-pattern-client")
        assert relation
        model = self.kafka_split_pattern.interface.build_model(
            relation.id, RequirerDataContractV1[KafkaRequestModel], component=self.app
        )
        for response in model.requests:
            response.mtls_cert = cert
        self.kafka_split_pattern.interface.write_model(relation.id, model)
        event.set_results({"mtls-cert": cert})

<<<<<<< HEAD
    @property
    def common_names(self) -> list[str]:
        """Return the common names for the client certificates."""
        return [
            "client1.requirer-charm",
            "client2.requirer-charm",
        ]

    @property
    def server_ca_chain(self) -> str | None:
        """Return the server CA chain."""
        try:
            ca_chain = Path(f"{ETCD_SNAP_DIR}/ca.pem").read_text().strip()
        except FileNotFoundError:
            return None
        return ca_chain

    @property
    def send_ca_option(self) -> bool:
        """Return True if the CA chain is available."""
        return bool(self.config.get("send-ca-cert", False))

    def _on_install(self, event: ops.InstallEvent) -> None:
        """Handle install event."""
        # install the etcd snap
        if not self._install_etcd_snap():
            self.unit.status = ops.BlockedStatus("Failed to install etcd snap")
            return

    def _on_update_action(self, event: ops.ActionEvent) -> None:
        """Handle update mtls certificate action."""
        # client relation
        if not self.etcd.etcd_relation:
            event.fail("etcd-client relation not found")
            return

        certs, _ = self.certificates.get_assigned_certificates()
        if not certs:
            event.fail("No certificates available")
            return

        for cert in certs:
            self.certificates.renew_certificate(cert)

        event.set_results({"message": "certificates renewed"})

    def _on_certificate_available(self, event: CertificateAvailableEvent) -> None:
        """Handle certificate available event."""
        logger.info("Certificate available")
        certs, private_key = self.certificates.get_assigned_certificates()
        if not certs or not private_key:
            logger.error("No certificates available")
            return

        if self.etcd.etcd_relation:
            self.etcd.update_requests_from_certs(
                [cert.ca if self.send_ca_option else cert.certificate for cert in certs]
            )

    def _on_config_changed(self) -> None:
        """Handle config changed event."""
        self.refresh_tls_certificates_event.emit()

    def _on_put_action(self, event: ops.ActionEvent) -> None:
        """Handle put action."""
        if not self.etcd.etcd_relation:
            event.fail("The action can be run only after relation is created.")
            event.set_results({"ok": False})
            return
        orig_key = str(event.params.get("key", ""))
        value = str(event.params.get("value", ""))
        if not orig_key or not value:
            event.fail("Both key and value parameters are required.")
            event.set_results({"ok": False})
            return

        uris = self.etcd.etcd_uris

        if not uris:
            event.fail("No uris available")
            event.set_results({"ok": False})
            return

        certs, private_key = self.certificates.get_assigned_certificates()
        if not certs or not private_key:
            event.fail("No certificates available")
            return

        results = {}
        for cert in certs:
            Path(ETCD_SNAP_DIR).mkdir(exist_ok=True)
            Path(f"{ETCD_SNAP_DIR}/client.pem").write_text(cert.certificate.raw)
            Path(f"{ETCD_SNAP_DIR}/client.key").write_text(private_key.raw)
            key = (
                orig_key
                if orig_key.startswith("/")
                else f"/{cert.certificate.common_name}/{orig_key}"
            )
            if result := _put(uris, key, value):
                results[cert.certificate.common_name] = result
            else:
                results[cert.certificate.common_name] = "Failed"

        for common_name, result in results.items():
            if result == "Failed":
                event.set_results(
                    {
                        "ok": False,
                        "results": json.dumps(results),
                    }
                )
                event.fail(f"etcdctl put failed for certificate with common name: {common_name}")
                return
        event.set_results(
            {
                "ok": True,
                "results": json.dumps(results),
            }
        )

    def _on_get_action(self, event: ops.ActionEvent) -> None:
        """Handle get action."""
        certs, private_key = self.certificates.get_assigned_certificates()
        if not certs or not private_key:
            event.fail("No certificates available")
            return

        if not self.etcd.etcd_relation:
            event.fail("The action can be run only after relation is created.")
            event.set_results({"ok": False})
            return

        orig_key = str(event.params.get("key", ""))
        if not orig_key:
            event.fail("Key parameter is required.")
            event.set_results({"ok": False})
            return

        uris = self.etcd.etcd_uris
        if not uris:
            event.fail("No uris available")
            event.set_results({"ok": False})
            return

        results = {}
        for cert in certs:
            Path(ETCD_SNAP_DIR).mkdir(exist_ok=True)
            Path(f"{ETCD_SNAP_DIR}/client.pem").write_text(cert.certificate.raw)
            Path(f"{ETCD_SNAP_DIR}/client.key").write_text(private_key.raw)
            key = (
                orig_key
                if orig_key.startswith("/")
                else f"/{cert.certificate.common_name}/{orig_key}"
            )
            if result := _get(uris, key):
                results[cert.certificate.common_name] = result
            else:
                results[cert.certificate.common_name] = "Failed"

        for common_name, result in results.items():
            if result == "Failed":
                event.set_results(
                    {
                        "ok": False,
                        "results": json.dumps(results),
                    }
                )
                event.fail(f"etcdctl get failed for certificate with common name: {common_name}")
                return
        event.set_results(
            {
                "ok": True,
                "results": json.dumps(results),
            }
        )

    def _on_get_credentials_action(self, event: ops.ActionEvent) -> None:
        """Return the credentials an action response."""
        if not self.server_ca_chain:
            event.fail(
                "The server CA chain is not available. Please wait for the server to provide it."
            )
            event.set_results({"ok": False})
            return

        if not self.etcd.etcd_relation:
            event.fail("The action can be run only after relation is created.")
            event.set_results({"ok": False})
            return

        if not (credentials := self.etcd.credentials):
            event.fail("No credentials available")
            event.set_results({"ok": False})
            return

        event.set_results(
            {
                "ok": True,
                **credentials,
            }
        )

    def _on_get_certificates_action(self, event: ops.ActionEvent) -> None:
        """Return the certificate an action response."""
        certs, _ = self.certificates.get_assigned_certificates()
        if not certs:
            event.fail("No certificates available")
            return

        certs_to_send = [
            cert.ca.raw if self.send_ca_option else cert.certificate.raw for cert in certs
        ]
        event.set_results(
            {
                "certificates": json.dumps(certs_to_send),
            }
        )

    @retry(stop=stop_after_attempt(3), wait=wait_fixed(5), reraise=True)
    def _install_etcd_snap(self) -> bool:
        """Install the etcd snap."""
        try:
            self.etcd_snap.ensure(snap.SnapState.Present, channel="3.6/edge")
            self.etcd_snap.hold()
            return True
        except snap.SnapError as e:
            logger.error(str(e))
            return False

    def get_certificate_of_common_name(self, common_name: str) -> str | None:
        """Return the certificate for a given common name."""
        certs, _ = self.certificates.get_assigned_certificates()
        if not certs:
            return None
        for cert in certs:
            if cert.certificate.common_name == common_name:
                return cert.ca.raw if self.send_ca_option else cert.certificate.raw
        return None


def _put(endpoints: str, key: str, value: str) -> str | None:
    """Put a key value pair in etcd."""
    if (
        not Path(f"{ETCD_SNAP_DIR}/client.pem").exists()
        or not Path(f"{ETCD_SNAP_DIR}/client.key").exists()
        or not Path(f"{ETCD_SNAP_DIR}/ca.pem").exists()
    ):
        logger.error("No client certificates available")
        return None

    try:
        output = subprocess.check_output(
            [
                "charmed-etcd.etcdctl",
                "--endpoints",
                endpoints,
                "--cert",
                f"{ETCD_SNAP_DIR}/client.pem",
                "--key",
                f"{ETCD_SNAP_DIR}/client.key",
                "--cacert",
                f"{ETCD_SNAP_DIR}/ca.pem",
                "put",
                key,
                value,
            ],
        )
    except subprocess.CalledProcessError:
        logger.error("etcdctl put failed")
        return None

    return output.decode("utf-8").strip()


def _get(endpoints: str, key: str) -> str | None:
    """Get a key value pair from etcd."""
    if (
        not Path(f"{ETCD_SNAP_DIR}/client.pem").exists()
        or not Path(f"{ETCD_SNAP_DIR}/client.key").exists()
        or not Path(f"{ETCD_SNAP_DIR}/ca.pem").exists()
    ):
        logger.error("No client certificates available")
        return None

    try:
        output = subprocess.check_output(
            [
                "charmed-etcd.etcdctl",
                "--endpoints",
                endpoints,
                "--cert",
                f"{ETCD_SNAP_DIR}/client.pem",
                "--key",
                f"{ETCD_SNAP_DIR}/client.key",
                "--cacert",
                f"{ETCD_SNAP_DIR}/ca.pem",
                "get",
                key,
            ],
        )
    except subprocess.CalledProcessError:
        logger.error("etcdctl get failed")
        return None

    return output.decode("utf-8").strip()

=======
    def _on_status_raised(self, event: StatusRaisedEvent):
        logger.info(f"Status raised: {event.status}")
        self.unit.status = ActiveStatus(
            f"Active Statuses: {[s.code for s in event.active_statuses]}"
        )

    def _on_status_resolved(self, event: StatusResolvedEvent):
        logger.info(f"Status resolved: {event.status}")
        self.unit.status = ActiveStatus(
            f"Active Statuses: {[s.code for s in event.active_statuses]}"
        )

>>>>>>> 6526f0cd

if __name__ == "__main__":
    main(ApplicationCharm)<|MERGE_RESOLUTION|>--- conflicted
+++ resolved
@@ -607,7 +607,18 @@
         self.kafka_split_pattern.interface.write_model(relation.id, model)
         event.set_results({"mtls-cert": cert})
 
-<<<<<<< HEAD
+    def _on_status_raised(self, event: StatusRaisedEvent):
+        logger.info(f"Status raised: {event.status}")
+        self.unit.status = ActiveStatus(
+            f"Active Statuses: {[s.code for s in event.active_statuses]}"
+        )
+
+    def _on_status_resolved(self, event: StatusResolvedEvent):
+        logger.info(f"Status resolved: {event.status}")
+        self.unit.status = ActiveStatus(
+            f"Active Statuses: {[s.code for s in event.active_statuses]}"
+        )
+
     @property
     def common_names(self) -> list[str]:
         """Return the common names for the client certificates."""
@@ -914,20 +925,6 @@
 
     return output.decode("utf-8").strip()
 
-=======
-    def _on_status_raised(self, event: StatusRaisedEvent):
-        logger.info(f"Status raised: {event.status}")
-        self.unit.status = ActiveStatus(
-            f"Active Statuses: {[s.code for s in event.active_statuses]}"
-        )
-
-    def _on_status_resolved(self, event: StatusResolvedEvent):
-        logger.info(f"Status resolved: {event.status}")
-        self.unit.status = ActiveStatus(
-            f"Active Statuses: {[s.code for s in event.active_statuses]}"
-        )
-
->>>>>>> 6526f0cd
 
 if __name__ == "__main__":
     main(ApplicationCharm)