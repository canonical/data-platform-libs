--- conflicted
+++ resolved
@@ -34,14 +34,6 @@
         # Default charm events.
         self.framework.observe(self.on.start, self._on_start)
 
-<<<<<<< HEAD
-        # Name of the database that this application requests to the database charm.
-        database = f'{self.app.name.replace("-", "_")}_database'
-        # Charm events defined in the database requires charm library.
-        self.database = DatabaseRequires(self, "database", database, EXTRA_USER_ROLES)
-        self.framework.observe(self.database.on.database_created, self._on_database_created)
-        self.framework.observe(self.database.on.endpoints_changed, self._on_endpoints_changed)
-=======
         # Events related to the first database that is requested
         # (these events are defined in the database requires charm library).
         database_name = f'{self.app.name.replace("-", "_")}_first_database'
@@ -67,7 +59,6 @@
         self.framework.observe(
             self.second_database.on.endpoints_changed, self._on_second_database_endpoints_changed
         )
->>>>>>> 3eceac4b
 
         # Multiple database clusters charm events (defined dynamically
         # in the database requires charm library, using the provided cluster/relation aliases).
