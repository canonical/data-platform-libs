--- conflicted
+++ resolved
@@ -23,13 +23,9 @@
 DATABASE_APP_METADATA = yaml.safe_load(
     Path("./tests/integration/database-charm/metadata.yaml").read_text()
 )
-<<<<<<< HEAD
-DATABASE_RELATION_NAME = "database"
-MULTIPLE_DATABASE_CLUSTERS_RELATION_NAME = "multiple-database-clusters"
-=======
 FIRST_DATABASE_RELATION_NAME = "first-database"
 SECOND_DATABASE_RELATION_NAME = "second-database"
->>>>>>> 3eceac4b
+MULTIPLE_DATABASE_CLUSTERS_RELATION_NAME = "multiple-database-clusters"
 
 
 @pytest.mark.abort_on_fail
@@ -62,21 +58,13 @@
     """Test basic functionality of database relation interface."""
     # Relate the charms and wait for them exchanging some connection data.
     await ops_test.model.add_relation(
-<<<<<<< HEAD
-        f"{APPLICATION_APP_NAME}:{DATABASE_RELATION_NAME}", DATABASE_APP_NAME
-=======
         f"{APPLICATION_APP_NAME}:{FIRST_DATABASE_RELATION_NAME}", DATABASE_APP_NAME
->>>>>>> 3eceac4b
     )
     await ops_test.model.wait_for_idle(apps=APP_NAMES, status="active")
 
     # Get the connection string to connect to the database.
     connection_string = await build_connection_string(
-<<<<<<< HEAD
-        ops_test, APPLICATION_APP_NAME, DATABASE_RELATION_NAME
-=======
-        ops_test, APPLICATION_APP_NAME, FIRST_DATABASE_RELATION_NAME
->>>>>>> 3eceac4b
+        ops_test, APPLICATION_APP_NAME, FIRST_DATABASE_RELATION_NAME
     )
 
     # Connect to the database.
@@ -98,11 +86,7 @@
         # Get the version of the database and compare with the information that
         # was retrieved directly from the database.
         version = await get_application_relation_data(
-<<<<<<< HEAD
-            ops_test, APPLICATION_APP_NAME, DATABASE_RELATION_NAME, "version"
-=======
             ops_test, APPLICATION_APP_NAME, FIRST_DATABASE_RELATION_NAME, "version"
->>>>>>> 3eceac4b
         )
         assert version == data[0]
 
@@ -111,11 +95,7 @@
     """Test superuser actions and the request for more permissions."""
     # Get the connection string to connect to the database.
     connection_string = await build_connection_string(
-<<<<<<< HEAD
-        ops_test, APPLICATION_APP_NAME, DATABASE_RELATION_NAME
-=======
-        ops_test, APPLICATION_APP_NAME, FIRST_DATABASE_RELATION_NAME
->>>>>>> 3eceac4b
+        ops_test, APPLICATION_APP_NAME, FIRST_DATABASE_RELATION_NAME
     )
 
     # Connect to the database.
@@ -150,21 +130,16 @@
     # Relate the new application with the database
     # and wait for them exchanging some connection data.
     await ops_test.model.add_relation(
-<<<<<<< HEAD
-        f"{another_application_app_name}:{DATABASE_RELATION_NAME}", DATABASE_APP_NAME
-=======
         f"{another_application_app_name}:{FIRST_DATABASE_RELATION_NAME}", DATABASE_APP_NAME
->>>>>>> 3eceac4b
     )
     await ops_test.model.wait_for_idle(apps=all_app_names, status="active")
 
     # Assert the two application have different relation (connection) data.
     application_connection_string = await build_connection_string(
-<<<<<<< HEAD
-        ops_test, APPLICATION_APP_NAME, DATABASE_RELATION_NAME
+        ops_test, APPLICATION_APP_NAME, FIRST_DATABASE_RELATION_NAME
     )
     another_application_connection_string = await build_connection_string(
-        ops_test, another_application_app_name, DATABASE_RELATION_NAME
+        ops_test, another_application_app_name, FIRST_DATABASE_RELATION_NAME
     )
     assert application_connection_string != another_application_connection_string
 
@@ -210,11 +185,6 @@
     )
     another_application_connection_string = await build_connection_string(
         ops_test, APPLICATION_APP_NAME, MULTIPLE_DATABASE_CLUSTERS_RELATION_NAME, "cluster2"
-=======
-        ops_test, APPLICATION_APP_NAME, FIRST_DATABASE_RELATION_NAME
-    )
-    another_application_connection_string = await build_connection_string(
-        ops_test, another_application_app_name, FIRST_DATABASE_RELATION_NAME
     )
     assert application_connection_string != another_application_connection_string
 
@@ -230,7 +200,6 @@
     # Get the connection strings to connect to both databases.
     first_database_connection_string = await build_connection_string(
         ops_test, APPLICATION_APP_NAME, FIRST_DATABASE_RELATION_NAME
->>>>>>> 3eceac4b
     )
     second_database_connection_string = await build_connection_string(
         ops_test, APPLICATION_APP_NAME, SECOND_DATABASE_RELATION_NAME
