--- conflicted
+++ resolved
@@ -38,11 +38,7 @@
 
 # Increment this PATCH version before using `charmcraft publish-lib` or reset
 # to 0 if you are raising the major API version
-<<<<<<< HEAD
-LIBPATCH = 8
-=======
-LIBPATCH = 6
->>>>>>> aa9f5ba3
+LIBPATCH = 7
 
 PYDEPS = ["pydantic>=1.10,<2"]
 
@@ -826,7 +822,6 @@
             self.charm.unit.status = WaitingStatus("other units upgrading first...")
             self.peer_relation.data[self.charm.unit].update({"state": "ready"})
 
-<<<<<<< HEAD
         else:
             # for k8s run version checks only on highest ordinal unit
             if (
@@ -842,12 +837,6 @@
             # On K8s an unit that receives the upgrade-charm event is upgrading
             self.charm.unit.status = MaintenanceStatus("upgrading unit")
             self.peer_relation.data[self.charm.unit].update({"state": "upgrading"})
-=======
-        # all units sets state to ready
-        self.peer_relation.data[self.charm.unit].update(
-            {"state": "ready" if self.substrate == "vm" else "upgrading"}
-        )
->>>>>>> aa9f5ba3
 
     def on_upgrade_changed(self, event: EventBase) -> None:
         """Handler for `upgrade-relation-changed` events."""
