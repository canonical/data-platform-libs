--- conflicted
+++ resolved
@@ -56,18 +56,11 @@
 As shown above, the library provides some custom events to handle specific situations,
 which are listed below:
 
-<<<<<<< HEAD
-- database_created: event emitted when the requested database was created
+— database_created: event emitted when the requested database is created.
 — database_departed: event emitted when the requested database was departed.
-- endpoints_changed: event emitted when the read/write endpoints of the database have changed
-- read_only_endpoints_changed: event emitted when the read-only endpoints of the database
-  have changed
-=======
-— database_created: event emitted when the requested database is created.
 — endpoints_changed: event emitted when the read/write endpoints of the database have changed.
 — read_only_endpoints_changed: event emitted when the read-only endpoints of the database
   have changed.
->>>>>>> cccb9467
 
 If it is needed to connect multiple database clusters to the same relation endpoint
 the application charm can implement the same code as if it would connect to only
