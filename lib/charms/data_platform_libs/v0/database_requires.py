# Copyright 2022 Canonical Ltd.
#
# Licensed under the Apache License, Version 2.0 (the "License");
# you may not use this file except in compliance with the License.
# You may obtain a copy of the License at
#
# http://www.apache.org/licenses/LICENSE-2.0
#
# Unless required by applicable law or agreed to in writing, software
# distributed under the License is distributed on an "AS IS" BASIS,
# WITHOUT WARRANTIES OR CONDITIONS OF ANY KIND, either express or implied.
# See the License for the specific language governing permissions and
# limitations under the License.

"""Relation 'requires' side abstraction for database relation.

This library is a uniform interface to a selection of common database
metadata, with added custom events that add convenience to database management,
and methods to consume the application related data.

Following an example of using the DatabaseCreatedEvent, in the context of the
application charm code:

```python

from charms.data_platform_libs.v0.database_requires import DatabaseRequires

class ApplicationCharm(CharmBase):
    # Application charm that connects to database charms.

    def __init__(self, *args):
        super().__init__(*args)

        # Charm events defined in the database requires charm library.
        self.database = DatabaseRequires(self, relation_name="database", database_name="database")
        self.framework.observe(self.database.on.database_created, self._on_database_created)

    def _on_database_created(self, event: DatabaseCreatedEvent) -> None:
        # Handle the created database

        # Create configuration file for app
        config_file = self._render_app_config_file(
            event.username,
            event.password,
            event.endpoints,
        )

        # Start application with rendered configuration
        self._start_application(config_file)

        # Set active status
        self.unit.status = ActiveStatus("received database credentials")
```

As shown above, the library provides some custom events to handle specific situations,
which are listed below:

<<<<<<< HEAD
- database_created: event emitted when the requested database was created
- endpoints_changed: event emitted when the read/write endpoints of the database have changed
- read_only_endpoints_changed: event emitted when the read-only endpoints of the database
  have changed. Event is not triggered if read/write endpoints changed too.
=======
— database_created: event emitted when the requested database is created.
— endpoints_changed: event emitted when the read/write endpoints of the database have changed.
— read_only_endpoints_changed: event emitted when the read-only endpoints of the database
  have changed.
>>>>>>> cccb9467

If it is needed to connect multiple database clusters to the same relation endpoint
the application charm can implement the same code as if it would connect to only
one database cluster (like the above code example).

To differentiate multiple clusters connected to the same relation endpoint
the application charm can use the name of the remote application:

```python

def _on_database_created(self, event: DatabaseCreatedEvent) -> None:
    # Get the remote app name of the cluster that triggered this event
    cluster = event.relation.app.name
```

It is also possible to provide an alias for each different database cluster/relation.

So, it is possible to differentiate the clusters in two ways.
The first is to use the remote application name, i.e., `event.relation.app.name`, as above.

The second way is to use different event handlers to handle each cluster events.
The implementation would be something like the following code:

```python

from charms.data_platform_libs.v0.database_requires import DatabaseRequires

class ApplicationCharm(CharmBase):
    # Application charm that connects to database charms.

    def __init__(self, *args):
        super().__init__(*args)

        # Define the cluster aliases and one handler for each cluster database created event.
        self.database = DatabaseRequires(
            self,
            relation_name="database",
            database_name="database",
            relations_aliases = ["cluster1", "cluster2"],
        )
        self.framework.observe(
            self.database.on.cluster1_database_created, self._on_cluster1_database_created
        )
        self.framework.observe(
            self.database.on.cluster2_database_created, self._on_cluster2_database_created
        )

    def _on_cluster1_database_created(self, event: DatabaseCreatedEvent) -> None:
        # Handle the created database on the cluster named cluster1

        # Create configuration file for app
        config_file = self._render_app_config_file(
            event.username,
            event.password,
            event.endpoints,
        )
        ...

    def _on_cluster2_database_created(self, event: DatabaseCreatedEvent) -> None:
        # Handle the created database on the cluster named cluster2

        # Create configuration file for app
        config_file = self._render_app_config_file(
            event.username,
            event.password,
            event.endpoints,
        )
        ...

```
"""

import json
import logging
from collections import namedtuple
from datetime import datetime
from typing import List, Optional

from ops.charm import (
    CharmEvents,
    RelationChangedEvent,
    RelationEvent,
    RelationJoinedEvent,
)
from ops.framework import EventSource, Object
from ops.model import Relation

# The unique Charmhub library identifier, never change it
LIBID = "0241e088ffa9440fb4e3126349b2fb62"

# Increment this major API version when introducing breaking changes
LIBAPI = 0

# Increment this PATCH version before using `charmcraft publish-lib` or reset
# to 0 if you are raising the major API version.
LIBPATCH = 1

logger = logging.getLogger(__name__)


class DatabaseEvent(RelationEvent):
    """Base class for database events."""

    @property
    def endpoints(self) -> Optional[str]:
        """Returns a comma separated list of read/write endpoints."""
        return self.relation.data[self.relation.app].get("endpoints")

    @property
    def password(self) -> Optional[str]:
        """Returns the password for the created user."""
        return self.relation.data[self.relation.app].get("password")

    @property
    def read_only_endpoints(self) -> Optional[str]:
        """Returns a comma separated list of read only endpoints."""
        return self.relation.data[self.relation.app].get("read-only-endpoints")

    @property
    def replset(self) -> Optional[str]:
        """Returns the replicaset name.

        MongoDB only.
        """
        return self.relation.data[self.relation.app].get("replset")

    @property
    def tls(self) -> Optional[str]:
        """Returns whether TLS is configured."""
        return self.relation.data[self.relation.app].get("tls")

    @property
    def tls_ca(self) -> Optional[str]:
        """Returns TLS CA."""
        return self.relation.data[self.relation.app].get("tls-ca")

    @property
    def uris(self) -> Optional[str]:
        """Returns the connection URIs.

        MongoDB, Redis, OpenSearch and Kafka only.
        """
        return self.relation.data[self.relation.app].get("uris")

    @property
    def username(self) -> Optional[str]:
        """Returns the created username."""
        return self.relation.data[self.relation.app].get("username")

    @property
    def version(self) -> Optional[str]:
        """Returns the version of the database.

        Version as informed by the database daemon.
        """
        return self.relation.data[self.relation.app].get("version")


class DatabaseCreatedEvent(DatabaseEvent):
    """Event emitted when a new database is created for use on this relation."""


class DatabaseEndpointsChangedEvent(DatabaseEvent):
    """Event emitted when the read/write endpoints are changed."""


class DatabaseReadOnlyEndpointsChangedEvent(DatabaseEvent):
    """Event emitted when the read only endpoints are changed."""


class DatabaseEvents(CharmEvents):
    """Database events.

    This class defines the events that the database can emit.
    """

    database_created = EventSource(DatabaseCreatedEvent)
    endpoints_changed = EventSource(DatabaseEndpointsChangedEvent)
    read_only_endpoints_changed = EventSource(DatabaseReadOnlyEndpointsChangedEvent)


Diff = namedtuple("Diff", "added changed deleted")
Diff.__doc__ = """
A tuple for storing the diff between two data mappings.

— added — keys that were added.
— changed — keys that still exist but have new values.
— deleted — keys that were deleted.
"""


class DatabaseRequires(Object):
    """Requires-side of the database relation."""

    on = DatabaseEvents()

    def __init__(
        self,
        charm,
        relation_name: str,
        database_name: str,
        extra_user_roles: str = None,
        relations_aliases: List[str] = None,
    ):
        """Manager of database client relations."""
        super().__init__(charm, relation_name)
        self.charm = charm
        self.database = database_name
        self.extra_user_roles = extra_user_roles
        self.local_app = self.charm.model.app
        self.local_unit = self.charm.unit
        self.relation_name = relation_name
        self.relations_aliases = relations_aliases
        self.framework.observe(
            self.charm.on[relation_name].relation_joined, self._on_relation_joined_event
        )
        self.framework.observe(
            self.charm.on[relation_name].relation_changed, self._on_relation_changed_event
        )

        # Define custom event names for each alias.
        if relations_aliases:
            # Ensure the number of aliases does not exceed the maximum
            # of connections allowed in the specific relation.
            relation_connection_limit = self.charm.meta.requires[relation_name].limit
            if len(relations_aliases) != relation_connection_limit:
                raise ValueError(
                    f"The number of aliases must match the maximum number of connections allowed in the relation. "
                    f"Expected {relation_connection_limit}, got {len(relations_aliases)}"
                )

            for relation_alias in relations_aliases:
                self.on.define_event(f"{relation_alias}_database_created", DatabaseCreatedEvent)
                self.on.define_event(
                    f"{relation_alias}_endpoints_changed", DatabaseEndpointsChangedEvent
                )
                self.on.define_event(
                    f"{relation_alias}_read_only_endpoints_changed",
                    DatabaseReadOnlyEndpointsChangedEvent,
                )

    def _assign_relation_alias(self, relation_id: int) -> None:
        """Assigns an alias to a relation.

        This function writes in the application data bag, therefore,
        only the leader unit can call it.

        Args:
            relation_id: the identifier for a particular relation.
        """
        # If this unit isn't the leader or no aliases were provided, return immediately.
        if not self.local_unit.is_leader() or not self.relations_aliases:
            return

        # Return if an alias was already assigned to this relation
        # (like when there are more than one unit joining the relation).
        if (
            self.charm.model.get_relation(self.relation_name, relation_id)
            .data[self.local_app]
            .get("alias")
        ):
            return

        # Retrieve the available aliases (the ones that weren't assigned to any relation).
        available_aliases = self.relations_aliases[:]
        for relation in self.charm.model.relations[self.relation_name]:
            alias = relation.data[self.local_app].get("alias")
            if alias:
                logger.debug("Alias %s was already assigned to relation %d", alias, relation.id)
                available_aliases.remove(alias)

        # Set the alias in the application relation databag of the specific relation.
        self._update_relation_data(relation_id, {"alias": available_aliases[0]})

    def _diff(self, event: RelationChangedEvent) -> Diff:
        """Retrieves the diff of the data in the relation changed databag.

        Args:
            event: relation changed event.

        Returns:
            a Diff instance containing the added, deleted and changed
                keys from the event relation databag.
        """
        # Retrieve the old data from the data key in the application relation databag.
        old_data = json.loads(event.relation.data[self.charm.model.app].get("data", "{}"))
        # Retrieve the new data from the event relation databag.
        new_data = {
            key: value for key, value in event.relation.data[event.app].items() if key != "data"
        }

        # These are the keys that were added to the databag and triggered this event.
        added = new_data.keys() - old_data.keys()
        # These are the keys that were removed from the databag and triggered this event.
        deleted = old_data.keys() - new_data.keys()
        # These are the keys that already existed in the databag,
        # but had their values changed.
        changed = {
            key for key in old_data.keys() & new_data.keys() if old_data[key] != new_data[key]
        }

        # TODO: evaluate the possibility of losing the diff if some error
        # happens in the charm before the diff is completely checked (DPE-412).
        # Convert the new_data to a serializable format and save it for a next diff check.
        event.relation.data[self.local_app].update({"data": json.dumps(new_data)})

        # Return the diff with all possible changes.
        return Diff(added, changed, deleted)

    def _emit_aliased_event(self, relation: Relation, event_name: str) -> None:
        """Emit an aliased event to a particular relation if it has an alias.

        Args:
            relation: a particular relation.
            event_name: the name of the event to emit.
        """
        alias = self._get_relation_alias(relation.id)
        if alias:
            getattr(self.on, f"{alias}_{event_name}").emit(relation)

    def _get_relation_alias(self, relation_id: int) -> Optional[str]:
        """Returns the relation alias.

        Args:
            relation_id: the identifier for a particular relation.

        Returns:
            the relation alias or None if the relation was not found.
        """
        for relation in self.charm.model.relations[self.relation_name]:
            if relation.id == relation_id:
                return relation.data[self.local_app].get("alias")
        return None

    def fetch_relation_data(self) -> dict:
        """Retrieves data from relation.

        This function can be used to retrieve data from a relation
        in the charm code when outside an event callback.

        Returns:
            a dict of the values stored in the relation data bag
                for all relation instances (indexed by the relation ID).
        """
        data = {}
        for relation in self.relations:
            data[relation.id] = {
                key: value for key, value in relation.data[relation.app].items() if key != "data"
            }
        return data

    def _update_relation_data(self, relation_id: int, data: dict) -> None:
        """Updates a set of key-value pairs in the relation.

        This function writes in the application data bag, therefore,
        only the leader unit can call it.

        Args:
            relation_id: the identifier for a particular relation.
            data: dict containing the key-value pairs
                that should be updated in the relation.
        """
        if self.local_unit.is_leader():
            relation = self.charm.model.get_relation(self.relation_name, relation_id)
            relation.data[self.local_app].update(data)

    def _on_relation_joined_event(self, event: RelationJoinedEvent) -> None:
        """Event emitted when the application joins the database relation."""
        # If relations aliases were provided, assign one to the relation.
        self._assign_relation_alias(event.relation.id)

        # Sets both database and extra user roles in the relation
        # if the roles are provided. Otherwise, sets only the database.
        if self.extra_user_roles:
            self._update_relation_data(
                event.relation.id,
                {
                    "database": self.database,
                    "extra-user-roles": self.extra_user_roles,
                },
            )
        else:
            self._update_relation_data(event.relation.id, {"database": self.database})

    def _on_relation_changed_event(self, event: RelationChangedEvent) -> None:
        """Event emitted when the database relation has changed."""
        # Only the leader should handle this event.
        if not self.charm.unit.is_leader():
            return

        # Check which data has changed to emit customs events.
        diff = self._diff(event)

        # Check if the database is created
        # (the database charm shared the credentials).
        if "username" in diff.added and "password" in diff.added:
            # Emit the default event (the one without an alias).
            logger.info("database created at %s", datetime.now())
            self.on.database_created.emit(event.relation)

            # Emit the aliased event (if any).
            self._emit_aliased_event(event.relation, "database_created")

            # To avoid unnecessary application restarts do not trigger
            # “endpoints_changed“ event if “database_created“ is triggered.
            return

        # Emit an endpoints changed event if the database
        # added or changed this info in the relation databag.
        if "endpoints" in diff.added or "endpoints" in diff.changed:
            # Emit the default event (the one without an alias).
            logger.info("endpoints changed on %s", datetime.now())
            self.on.endpoints_changed.emit(event.relation)

            # Emit the aliased event (if any).
            self._emit_aliased_event(event.relation, "endpoints_changed")

            # To avoid unnecessary application restarts do not trigger
            # “read_only_endpoints_changed“ event if “endpoints_changed“ is triggered.
            return

        # Emit a read only endpoints changed event if the database
        # added or changed this info in the relation databag.
        if "read-only-endpoints" in diff.added or "read-only-endpoints" in diff.changed:
            # Emit the default event (the one without an alias).
            logger.info("read-only-endpoints changed on %s", datetime.now())
            self.on.read_only_endpoints_changed.emit(event.relation)

            # Emit the aliased event (if any).
            self._emit_aliased_event(event.relation, "read_only_endpoints_changed")

    @property
    def relations(self) -> List[Relation]:
        """The list of Relation instances associated with this relation_name."""
        return list(self.charm.model.relations[self.relation_name])<|MERGE_RESOLUTION|>--- conflicted
+++ resolved
@@ -55,17 +55,10 @@
 As shown above, the library provides some custom events to handle specific situations,
 which are listed below:
 
-<<<<<<< HEAD
-- database_created: event emitted when the requested database was created
-- endpoints_changed: event emitted when the read/write endpoints of the database have changed
-- read_only_endpoints_changed: event emitted when the read-only endpoints of the database
-  have changed. Event is not triggered if read/write endpoints changed too.
-=======
 — database_created: event emitted when the requested database is created.
 — endpoints_changed: event emitted when the read/write endpoints of the database have changed.
 — read_only_endpoints_changed: event emitted when the read-only endpoints of the database
-  have changed.
->>>>>>> cccb9467
+  have changed. Event is not triggered if read/write endpoints changed too.
 
 If it is needed to connect multiple database clusters to the same relation endpoint
 the application charm can implement the same code as if it would connect to only
